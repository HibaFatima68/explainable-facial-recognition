import cv2
import os
from pathlib import Path
from feature_extractor import FeatureExtractor
from haar_detector import initialize_haar_detectors, detect_faces_and_eyes
from utilities import apply_thresholded_smoothing, estimate_noise_level
from Model import DecisionTreeClassifier
import joblib
import numpy as np
from skimage.transform import resize
from PIL import Image
from utilities import rotate_pillow_image_from_exif


# Load the trained model
#clf = joblib.load("decision_tree_model.pkl")

DATASET_PATH = Path("C:\\Users\\User\\Documents\\Software\\explainable-facial-recognition\\.ignored\\dataset\\Dataset").resolve()

# Initialize Haar detectors
v1 = initialize_haar_detectors()

features = []
labels = []

<<<<<<< HEAD
# os.listdir(DATASET_PATH)
for person in ['01', '02', '03']:
=======
for person in os.listdir(DATASET_PATH):


#for person in ['01', '02']:
>>>>>>> 30c441ea
    person_dir = DATASET_PATH / person
    if not person_dir.is_dir():
        continue
        print(f"Processing person: {person}")
    # os.listdir(person_dir)
    for image_file in os.listdir(person_dir)[0:50]:  # Limit to first 10 images for testing
        image_path = person_dir / image_file
        if image_path.suffix.lower() not in ['.jpg', '.jpeg', '.png']:
            continue
            print(f"Reading image: {image_file}")
       # image = cv2.imread(str(image_path))
       # if image is None:
        #    print(f"Could not read image: {image_file}")
         #   continue
        
   # For person 10 and 11, apply EXIF-based rotation using PIL
        if person in ['10', '11']:
            pil_img = Image.open(str(image_path))
            pil_img = rotate_pillow_image_from_exif(pil_img)
            image = np.array(pil_img)  # Convert back to NumPy array for OpenCV
        else:
            image = cv2.imread(str(image_path))

        if image is None:
            print(f"Could not read image: {image_file}")
            continue

        

        # 1. Estimate noise level
        noise_level = estimate_noise_level(image)
        print(f"Noise level for {image_file}: {noise_level}")

        # 2. Apply smoothing
        smoothed_image = apply_thresholded_smoothing(image)
        print(f"Smoothing applied for {image_file}")

        # 3. Detect face using Haar detector
        faces = detect_faces_and_eyes(smoothed_image, v1)
        if not faces:
            continue  # Skip if no face detected

        # 4. Crop face (use first detected face)
        x, y, w, h = faces[0]['rect']
        cropped_face = smoothed_image[y:y+h, x:x+w]
        print(f"Cropped face for {image_file}")



        # Convert cropped face to grayscale
        cropped_face_gray = cv2.cvtColor(cropped_face, cv2.COLOR_BGR2GRAY)
        print(f"Converted cropped face to grayscale for {image_file}")

        # Kabeer's Addition
        # Resize the cropped face (grayscale) to a fixed size — recommended size for faces
        fixed_size = (128, 128)  # (height, width) — balanced resolution

        # Use anti_aliasing to smooth during resize
        cropped_face_gray = resize(cropped_face_gray, fixed_size, anti_aliasing=True)
        # cv2.imwrite('./cropped-test-image.jpg', (cropped_face_gray * 255).astype(np.uint8))
        # cv2.imshow('Cropped Face', cropped_face_gray)
        # cv2.waitKey(0)
        # break
        # 5. Extract features
        extractor = FeatureExtractor(cropped_face_gray)
        feature_vector = extractor.calculate()
        print(feature_vector.shape)
        print(f"Extracted features for {image_file}")
        features.append(feature_vector)
        labels.append(person)
        

# Before training
features = np.array(features)
labels = np.array(labels)

joblib.dump(features, 'features.pkl')
joblib.dump(labels, 'labels.pkl')

print("Features and labels dumped successfully using joblib.")

from sklearn.model_selection import train_test_split

# X = features, y = labels
X_train, X_test, y_train, y_test = train_test_split(features, labels, test_size=0.2, random_state=42)


print("Training Decision Tree Classifier...")
clf = DecisionTreeClassifier(max_depth=2, min_samples_leaf=4)
clf.fit(X_train, y_train)
print("Training complete.")

y_pred = clf.predict(X_test)

from sklearn.metrics import accuracy_score

print("Accuracy:", accuracy_score(y_test, y_pred))

from sklearn.metrics import confusion_matrix

print("Confusion Matrix:\n", confusion_matrix(y_test, y_pred))

from sklearn.metrics import classification_report

print("Classification Report:\n", classification_report(y_test, y_pred))

# 7. Save the trained model
joblib.dump(clf, "decision_tree_model.pkl")
joblib.dump(clf.label_encoder, "label_encoder.pkl")
print("Model saved as decision_tree_model.pkl")<|MERGE_RESOLUTION|>--- conflicted
+++ resolved
@@ -23,15 +23,8 @@
 features = []
 labels = []
 
-<<<<<<< HEAD
 # os.listdir(DATASET_PATH)
 for person in ['01', '02', '03']:
-=======
-for person in os.listdir(DATASET_PATH):
-
-
-#for person in ['01', '02']:
->>>>>>> 30c441ea
     person_dir = DATASET_PATH / person
     if not person_dir.is_dir():
         continue
